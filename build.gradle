--- conflicted
+++ resolved
@@ -2,13 +2,9 @@
 apply plugin: 'osgi'
 apply plugin: 'maven'
 apply plugin: 'signing'
-<<<<<<< HEAD
-apply plugin: 'eclipse'
-=======
 apply plugin: 'eclipse'   // Only used so the Eclipse STS Gradle plugin can see the 'perf' source set dependencies. :-(
 
 defaultTasks 'build'
->>>>>>> 83c91b1e
 
 group = 'com.googlecode.disruptor'
 archivesBaseName = 'disruptor'
